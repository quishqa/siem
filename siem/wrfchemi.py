--- conflicted
+++ resolved
@@ -28,15 +28,9 @@
                              pm_name: str = "PM") -> xr.Dataset:
     """Transform to WRF-Chem units.
 
-<<<<<<< HEAD
-    Convert emission units to WRF-Chem require units.
-    Gas species to mol km^-2 hr^-1 and aerosol species
-    to ug m^-2 s^-1.
-=======
     Convert emission units (g hr^-1) to WRF-Chem require units.
     Gas species      to mol km^-2 hr^-1 and,
     aerossol species to ug m^-2 s^-1.
->>>>>>> 26cd4c49
 
     Args:
         spatial_emiss: Spatial distributed pollutant emission.
@@ -125,25 +119,16 @@
     and adding the attributes.
 
     Args:
-    spatial_emiss_units : xr.Dataset
-        Spatial and temporal distributed emissions.
-    voc_species : typing.Dict[str, float]
-        Keys are VOC species and Values the fraction from total VOC.
-    pm_species : typing.Dict[str, float]
-        Keys are PM species and Values the fraction from total PM.
-    cell_area : float | int
-        Wrfinput cell area (km^2)
-    wrfinput : xr.Dataset
-        wrfinput open with xr.open_dataset.
-    voc_name : str
-        Name of VOC emission in spatial_emiss_units dataset.
-    pm_name : str
-        Name of PM emission in spatial_emiss_units dataset.
-    add_attr : bool
-        Add or not variables attributes.
-
-    Returns:
-    xr.Dataset
+        spatial_emiss_units: Spatial and temporal distributed emissions.
+        voc_species: Keys are VOC species and Values the fraction from total VOC.
+        pm_species: Keys are PM species and Values the fraction from total PM.
+        cell_area: wrfinput cell area (km^2)
+        wrfinput: wrfinput open with xr.open_dataset.
+        voc_name: Name of VOC emission in spatial_emiss_units dataset.
+        pm_name: Name of PM emission in spatial_emiss_units dataset.
+        add_attr: Add or not variables attributes.
+
+    Returns:
         Wrfchemi dataset with species variables with attributes.
 
     """
@@ -265,14 +250,13 @@
     Save netcdf file.
 
     Args:
-    wrfchemi_netcdf : xr.Dataset
-        wrfchemi dataset in WRF-Chem wrfchemi netcdf format.
-    file_name : str
-        wrfchemi file names.
-    nc_format : str
-        wrfchemi netCDF file format.
-    path : str
-        Path to save  netcdf.
+        wrfchemi_netcdf: wrfchemi dataset in WRF-Chem wrfchemi netcdf format.
+        file_name: wrfchemi file names.
+        nc_format: wrfchemi netCDF file format.
+        path: Path to save  netcdf.
+
+    Returns:
+        None
 
     """
     check_create_savedir(path)
@@ -291,12 +275,12 @@
     Save the wrfchemi in WRF-Chem netcdf format in netcdf file.
 
     Args:
-    wrfchemi_netcdf : xr.Dataset
-        wrfchemi dataset in WRF-Chem wrfchemi netcdf format.
-    nc_format : str
-        wrfchemi netCDF file format.
-    path : str
-        Location to save the wrfchemi file.
+        wrfchemi_netcdf: wrfchemi dataset in WRF-Chem wrfchemi netcdf format.
+        nc_format: wrfchemi netCDF file format.
+        path: Location to save the wrfchemi file.
+        
+    Returns:
+        None
 
     """
     if len(wrfchemi_netcdf.Times) == 24:
