# siem/emiss.py
"""Calculate emission totals.

This module provide functions to calculate emissions rates.

The module contains the following functions:
    - `calculate_emission(number_source, use_intensity, pol_ef)` - Returns: the emission rate.
    - `speciate_emission(spatio_temporal, pol_name, pol_species)` - Returns: speciated pollutant (VOC or PM).
    - `ktn_year_to_mol_hr(spatial_emiss, pol_mw)` - Returns: emissions in mol hr^-1.
    - `ktn_year_to_ug_seg(spatial_emiss)` - Returns: emissions in ug s^-1.
    - `ktn_year_to_mol_seg(spatial_emiss, pol_mw)` - Returns: emissions in mol s^-1.
    - `ktn_year_to_g_seg(spatial_emiss)` - Returns: emissions in g s^-1.
"""

import typing
import xarray as xr


def calculate_emission(number_source: int | float,
                       use_intensity: float,
                       pol_ef: float) -> float:
    """Calculate pollutant total emission. Be aware of units.

    Args:
        number_source: Number of emission sources.
        use_intensity: Activity rate.
        pol_ef: Emission factor.

    Returns:
        Total pollutant emissions.
    """
    return number_source * use_intensity * pol_ef


def speciate_emission(spatio_temporal: xr.DataArray,
                      pol_name: str, pol_species: typing.Dict[str, float],
                      cell_area: int | float) -> xr.Dataset:
    """Speciate pollutant emission into other pollutant species.

    Args:
        spatio_temporal: Spatial distribution of pollutant to speciate.
        pol_name: Name of pollutant to speciate.
        pol_species: Keys are the new species and values the fraction of pol_name.
        cell_area: Cell area of wrfinput.

    Returns:
        Speciated emissions.
    """
    for new_pol, pol_fraction in pol_species.items():
        spatio_temporal[new_pol] = spatio_temporal[pol_name] * pol_fraction
    return spatio_temporal


<<<<<<< HEAD

def ktn_year_to_mol_hr(spatial_emiss: xr.DataArray,
                       pol_mw: float) -> xr.DataArray:
    """Ktn per year to mol per hour.

    Transform pollutant total emission from kTn or Gg per year
    to mol hr^-1. This is mainly used for gases species of
    Point sources.

    Args:
        spatial_emiss: Spatial pollutant total emission in kTn year^-1.
        pol_mw : Pollutant specie molecular weight. 
    Returns:
        Total emission in mol hr^-1.
    """
    convert_factor = 1000 * 1000 * 1000 / (365 * 24 * pol_mw)
    return spatial_emiss * convert_factor


def ktn_year_to_ug_seg(spatial_emiss: xr.DataArray) -> xr.DataArray:
    """Ktn per year to ug per second.

    Transform pollutant total emission in kTn or (Gg) to microgram per second.
    Mainly use for aerosol species in Point sources.

    Args:
        spatial_emiss: Spatial pollutant total emission in kTn year^-1.

    Returns:
        Total emission in ug s^-1.
    """
    convert_factor = 1000 * 1000 * 1000 * 10 ** 6 / (365 * 24 * 3600)
    return spatial_emiss * convert_factor

# For CMAQ


def ktn_year_to_mol_seg(spatial_emiss: xr.DataArray,
                        pol_mw: float) -> xr.DataArray:
    """Ktn per year to mol per second.
=======
def ktn_year_to_g_day(spatial_emiss: xr.DataArray) -> xr.DataArray:
    """Ktn per year to grams per day.
>>>>>>> 26cd4c49

    Transform pollutant total emission from kTn or Gg per year
    to g day^-1. This is mainly used for species of Point sources.

<<<<<<< HEAD
    Args:
        spatial_emiss: Spatial pollutant total emission in kTn year^-1.
        pol_mw: Pollutant molecular weight.

    Returns:
        Total emission in mol s^-1.
    """
    convert_factor = 1000 * 1000 * 1000 / (365 * 24 * 3600 * pol_mw)
    return spatial_emiss * convert_factor


def ktn_year_to_g_seg(spatial_emiss: xr.DataArray) -> xr.DataArray:
    """Ktn per year to gram per second.

    Transform pollutant total emission in kTn or (Gg) to grams per second.
    Mainly use for aerossol species in Point sources.

    Args:
        spatial_emiss: Spatial pollutant total emission in kTn year^-1.

    Returns:
        Total emission in ug s^-1.
=======
    Parameters
    ----------
    spatial_emiss : xr.DataArray
        Spatial pollutant total emission in kTn year^-1.
    pol_mw : float

    Returns
    -------
    xr.DataArray
        Total emission in g day^-1.

>>>>>>> 26cd4c49
    """
    convert_factor = 1E9 / 365
    return spatial_emiss * convert_factor<|MERGE_RESOLUTION|>--- conflicted
+++ resolved
@@ -51,91 +51,16 @@
     return spatio_temporal
 
 
-<<<<<<< HEAD
-
-def ktn_year_to_mol_hr(spatial_emiss: xr.DataArray,
-                       pol_mw: float) -> xr.DataArray:
-    """Ktn per year to mol per hour.
+def ktn_year_to_g_day(spatial_emiss: xr.DataArray) -> xr.DataArray:
+    """Ktn per year to grams per day.
 
     Transform pollutant total emission from kTn or Gg per year
-    to mol hr^-1. This is mainly used for gases species of
-    Point sources.
-
-    Args:
-        spatial_emiss: Spatial pollutant total emission in kTn year^-1.
-        pol_mw : Pollutant specie molecular weight. 
-    Returns:
-        Total emission in mol hr^-1.
-    """
-    convert_factor = 1000 * 1000 * 1000 / (365 * 24 * pol_mw)
-    return spatial_emiss * convert_factor
-
-
-def ktn_year_to_ug_seg(spatial_emiss: xr.DataArray) -> xr.DataArray:
-    """Ktn per year to ug per second.
-
-    Transform pollutant total emission in kTn or (Gg) to microgram per second.
-    Mainly use for aerosol species in Point sources.
+    to g day^-1. This is mainly used for species of Point sources.
 
     Args:
         spatial_emiss: Spatial pollutant total emission in kTn year^-1.
 
-    Returns:
-        Total emission in ug s^-1.
-    """
-    convert_factor = 1000 * 1000 * 1000 * 10 ** 6 / (365 * 24 * 3600)
-    return spatial_emiss * convert_factor
-
-# For CMAQ
-
-
-def ktn_year_to_mol_seg(spatial_emiss: xr.DataArray,
-                        pol_mw: float) -> xr.DataArray:
-    """Ktn per year to mol per second.
-=======
-def ktn_year_to_g_day(spatial_emiss: xr.DataArray) -> xr.DataArray:
-    """Ktn per year to grams per day.
->>>>>>> 26cd4c49
-
-    Transform pollutant total emission from kTn or Gg per year
-    to g day^-1. This is mainly used for species of Point sources.
-
-<<<<<<< HEAD
-    Args:
-        spatial_emiss: Spatial pollutant total emission in kTn year^-1.
-        pol_mw: Pollutant molecular weight.
-
-    Returns:
-        Total emission in mol s^-1.
-    """
-    convert_factor = 1000 * 1000 * 1000 / (365 * 24 * 3600 * pol_mw)
-    return spatial_emiss * convert_factor
-
-
-def ktn_year_to_g_seg(spatial_emiss: xr.DataArray) -> xr.DataArray:
-    """Ktn per year to gram per second.
-
-    Transform pollutant total emission in kTn or (Gg) to grams per second.
-    Mainly use for aerossol species in Point sources.
-
-    Args:
-        spatial_emiss: Spatial pollutant total emission in kTn year^-1.
-
-    Returns:
-        Total emission in ug s^-1.
-=======
-    Parameters
-    ----------
-    spatial_emiss : xr.DataArray
-        Spatial pollutant total emission in kTn year^-1.
-    pol_mw : float
-
-    Returns
-    -------
-    xr.DataArray
-        Total emission in g day^-1.
-
->>>>>>> 26cd4c49
+    Returns: Total emission in g day^-1.
     """
     convert_factor = 1E9 / 365
     return spatial_emiss * convert_factor