--- conflicted
+++ resolved
@@ -117,33 +117,18 @@
     emiss_point_proj["y"] = emiss_point_proj.centro.y.round(4)
     return emiss_point_proj.drop(["geometry", "centro", "ID"], axis=1)
 
-<<<<<<< HEAD
+def pol_column_to_xarray(emiss_point_proj: pd.DataFrame, pol_col: str,
+                         ncol: int, nrow: int) -> xr.DataArray:
+    """Transform pollutant column to xr.DataArray
 
-def point_emiss_to_xarray(emiss_point_proj: pd.DataFrame) -> xr.Dataset:
-    """Transform point sources dataframe into a xr.Dataset.
-
-    Args:
+    Args:    
         emiss_point_proj: Total emissions in cell grid with centroid.
-=======
-def pol_column_to_xarray(emiss_point_proj: pd.DataFrame, pol_col: str,
-                     ncol: int, nrow: int) -> xr.DataArray:
-    """
-    Transform pollutant column to xr.DataArray
-
-    Parameters
-    ----------
-    emiss_point_proj : pd.DataFrame
-        Total emissions in cell grid with centroid.
-    pol_col : str 
-        Pollutant column name.
-    ncol: int
-        Number of columns of wrfinput.
-    nrow: int
-        Number of rows of wrfinput.
->>>>>>> 26cd4c49
+        pol_col: Pollutant column name.
+        ncol: Number of columns of wrfinput.
+        nrow: Number of rows of wrfinput.
 
     Returns:
-        Total emission in xr.Dataset.
+        Total emission of a pollutant in xr.DataArray.
     """
     lat = (emiss_point_proj['y'].values.reshape(nrow, ncol))
     lon = (emiss_point_proj['x'].values.reshape(nrow, ncol))
@@ -163,23 +148,14 @@
 
 def point_emiss_to_xarray(emiss_point_proj: pd.DataFrame,
                           ncol: int, nrow: int) -> xr.Dataset:
-    """
-    Transform point sources dataframe into a xr.Dataset.
+    """Transform point sources dataframe into a xr.Dataset.
 
-    Parameters
-    ----------
-    emiss_point_proj : pd.DataFrame
-        Total emissions in cell grid with centroid.
-    ncol: int
-        Number of columns of wrfinput.
-    nrow: int
-        Number of rows of wrfinput.
+    Args:
+        emiss_point_proj: Total emissions in cell grid with centroid.
+        ncol: Number of columns of wrfinput.
+        nrow: Number of rows of wrfinput.
 
-    Returns
-    -------
-    xr.Dataset
-        Total emission in xr.Dataset.
-
+    Returns: Total emission in xr.Dataset.
     """
     pol_names = emiss_point_proj.columns.to_list()
     pol_names = [pol for pol in pol_names if pol not in ['x', 'y']]
@@ -188,36 +164,11 @@
     return xr.merge(emiss_point)
 
 
-<<<<<<< HEAD
-def read_point_sources(point_path: str, geo_path: str, sep: str = "\t",
-                       lat_name: str = "LAT", lon_name: str = "LON"
-                       ) -> xr.Dataset:
-    """Read point sources .csv file to produces a xr.Dataset.
-=======
 def read_point_sources(point_path: str, geo_path: str, ncol: int, nrow: int,
                        sep: str = "\t", lat_name: str = "LAT",
                        lon_name: str = "LON") -> xr.Dataset:
     """
     Read point sources .csv file to produces a xr.Dataset.
-
-    Parameters
-    ----------
-    point_path : str
-        Location of point sources .csv file.
-    geo_path : str
-        Location of geo_em.d0X.nc file.
-    sep : str
-        Column separtor of point sources .csv file.
-    lat_name : str
-        Latitude column name.
-    lon_name : str
-        Longitude column name.
-
-    Returns
-    -------
-    xr.Dataset
-        Total emissions of point sources in each WRF domain cell xr.Dataset.
->>>>>>> 26cd4c49
 
     Args:
         point_path: Location of point sources .csv file.
