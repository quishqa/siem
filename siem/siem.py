# siem/siem.py
"""SIEM: SImplified Emission Model.

SIEM produces the emission file required to run WRF-Chem and CMAQ air quality models.

This modules defined the classes used by siem to create this emissions files:
    - `EmissionSource` - Class to spatially and temporal distribute emissions, especially vehicular emissions.
    - `PointSources` - Class to spatially and temporal distribute point sources from a .csv table.
    - `GroupSources` - Class to group EmissionSources and PointSources, useful to create one emission file.
"""

import typing
import pandas as pd
import xarray as xr
import siem.spatial as spt
import siem.temporal as temp
import siem.emiss as em
import siem.wrfchemi as wemi
import siem.cmaq as cmaq


class EmissionSource:
    """Emission source.

    A class used to represent and emission source to
    be estimated from spatial proxy.

    Attributes:
        name: Name of Source.
        number: Number of Sources.
        use_intensity: Use intensity
        pol_ef: Pollutant emission factors and molecular weight.
        spatial_proxy: Spatial proxy to spatial distribute emissions.
        temporal_prof: Temporal profile to temporal distribute emissions.
        voc_spc: VOC species to speciate with their fraction.
        pm_spc: PM species to speciate with their fraction.
    """

    def __init__(self, name: str, number: int | float, use_intensity: float,
                 pol_ef: dict, spatial_proxy: xr.DataArray,
                 temporal_prof: list[float], voc_spc: dict, pm_spc: dict):
        """Create the EmissionSource object.

        Args:
            name: Name of the source.
            number: Number of sources (e.g., number of vehicles)
            use_intensity: Emission source activity rate.
            pol_ef: Keys are pollutants in the inventory.
                Values are a tuple with pollutant emission factors and molecular weight.
            spatial_proxy: Proxy to spatially distribute emissions.
            temporal_prof: Hourly fractions to temporally distribute emissions.
            voc_spc: Keys are VOC species.Values are the fraction of the total VOC.
            pm_spc: Keys are PM species. Values are the fraction of the total PM.
        """
        self.name = name
        self.number = number
        self.use_intensity = use_intensity
        self.pol_ef = pol_ef
        self.spatial_proxy = spatial_proxy
        self.temporal_prof = temporal_prof
        self.voc_spc = voc_spc
        self.pm_spc = pm_spc

    def __str__(self):
        """Print summary of EmissionSource attributes.

        Returns:
            Print name, number, pollutants,
            and VOC and PM species information
            from EmissionSource.
        """
        source_summary = (
            f"Source name: {self.name}\n"
            f"Number: {self.number}\n"
            f"Pollutants: {list(self.pol_ef.keys())}\n"
            f"Number VOC species: {len(self.voc_spc.keys())}\n"
            f"Number PM species: {len(self.pm_spc.keys())}\n"
        )
        return source_summary

    def total_emission(self, pol_name: str, ktn_year: bool = False) -> float:
        """Calculate total emission of a pollutant.

        Args:
            pol_name: Pollutant name to calculate the total emission.
            ktn_year: If total is calculated in KTn (Gg) year^-1

        Returns:
            Total emission of a pollutant.
        """
        total_emiss = em.calculate_emission(self.number,
                                            self.use_intensity,
                                            self.pol_ef[pol_name][0])
        # units of total_emiss in g day^-1

        if ktn_year:
            return total_emiss * 365 / 10 ** 9
        return total_emiss

    def report_emissions(self) -> pd.DataFrame:
        """Return the total emission for each pollutant in pol_ef.

        Returns:
            A table with pollutants as index and total emissions
            as columns.
        """
        total_emission = {
            pol: self.total_emission(pol, ktn_year=True)
            for pol in self.pol_ef.keys()
        }
        total_emission = pd.DataFrame.from_dict(
            total_emission, orient="index", columns=["total_emiss"]
        )
        return total_emission

    def spatial_emission(self, pol_name: str,
                         cell_area: int | float) -> xr.DataArray:
        """Distribute one pollutant.

        Args:
            pol_name: Key value in pol_ef.
            cell_area: Area of wrfinput.

        Returns:
            Spatially distributed emissions.
        """
        return spt.distribute_spatial_emission(self.spatial_proxy,
                                               self.number,
                                               cell_area,
                                               self.use_intensity,
                                               self.pol_ef[pol_name][0],
                                               pol_name)

    def spatiotemporal_emission(self, pol_names: str | list[str],
                                cell_area: int | float,
                                is_cmaq: bool = False) -> xr.DataArray:
        """Spatial and temporal distribution of emissions.

        Args:
            pol_names: Name or names of pollutants to distribute.
            cell_area: Wrfinput cell area.
            is_cmaq: If it will be used for CMAQ.

        Returns:
            Spatial and temporal emission distribution.
        """
        if isinstance(pol_names, str):
            pol_names = [pol_names]

        spatial_emissions = {
            pol: self.spatial_emission(pol, cell_area)
            for pol in pol_names
        }

        temp_prof = self.temporal_prof
        if is_cmaq:
            temp_prof = cmaq.to_25hr_profile(self.temporal_prof)

        spatio_temporal = {
            pol: temp.split_by_time(spatial, temp_prof)
            for pol, spatial in spatial_emissions.items()
        }
        return xr.merge(spatio_temporal.values())

    def speciate_emission(self, pol_name: str, pol_species: dict,
                          cell_area: int | float,
                          is_cmaq: bool = False) -> xr.DataArray:
        """Speciate one pollutant emissions. Used especially for VOC or NOX.

        Args:
            pol_name: Pollutant name in pol_ef to speciate.
            pol_species: Keys are pollutants speciated from pol_name.
                Values are the fraction.
            cell_area: wrfinput cell area km^2
            is_cmaq: If output is for CMAQ.

        Returns:
            Spatial and temporal distribution of speciated emission.
        """
        spatio_temporal = self.spatiotemporal_emission(pol_name,
                                                       cell_area, is_cmaq)
        speciated_emiss = em.speciate_emission(spatio_temporal,
                                               pol_name, pol_species,
                                               cell_area)
        return speciated_emiss

    def speciate_all(self, cell_area: int | float, voc_name: str = "VOC",
                     pm_name: str = "PM", is_cmaq: bool = False) -> xr.Dataset:
        """Speciate VOC and PM.

        Args:
            cell_area: wrfinput cell area.
            voc_name: Name of VOC in pol_ef keys.
            pm_name: Name of PM in pol_ef keys.
            is_cmaq: If output for CMAQ.

        Returns:
            Spatial and temporal distributed emissions with
            VOC and PM speciated.
        """
        spatio_temporal = self.spatiotemporal_emission(self.pol_ef.keys(),
                                                       cell_area, is_cmaq)
        speciated_emiss = em.speciate_emission(spatio_temporal,
                                               voc_name, self.voc_spc,
                                               cell_area)
        speciated_emiss = em.speciate_emission(speciated_emiss,
                                               pm_name, self.pm_spc,
                                               cell_area)
        return speciated_emiss

    def to_wrfchemi(self, wrfinput: xr.Dataset,
                    start_date: str, end_date: str,
                    week_profile: list[float] = [1],
                    pm_name: str = "PM", voc_name: str = "VOC",
                    write_netcdf: bool = False,
                    nc_format: str = 'NETCDF3_64BIT',
                    path: str = "../results") -> xr.Dataset:
<<<<<<< HEAD
        """Create WRF-Chem emission file (wrfchemi).

        Args:
            wrfinput: WRF-Chem wrfinput file.
            start_date: Start date of emissions.
            end_date: End date of emissions.
            week_profile: List of seven fraction of each week day.
            pm_name: PM name in pol_ef keys.
            voc_name: VOC name in pol_ef keys
            write_netcdf: Write the NetCDF file.
            path: Location to save wrfchemi.

        Returns:
=======
        """
        Create WRF-Chem emission file (wrfchemi).

        Parameters
        ----------
        wrfinput : xr.Dataset
            WRF-Chem wrfinput file.
        start_date : str
            Start date of emissions.
        end_date : str
            End date of emissions.
        week_profile : list[float]
            List of seven fraction of each week day.
        pm_name : str
            PM name in pol_ef keys.
        voc_name : str
            VOC name in pol_ef keys
        write_netcdf : bool
            Write the NetCDF file.
        nc_format : str
            wrfchemi netCDF file format.
        path : str
            Location to save wrfchemi.

        Returns
        -------
        xr.Dataset
>>>>>>> 26cd4c49
            Dataset with wrfchemi netCDF format.
        """
        cell_area = (wrfinput.DX / 1000) ** 2
        spatio_temporal = self.spatiotemporal_emission(self.pol_ef.keys(),
                                                       cell_area)
        if len(week_profile) == 7:
            spatio_temporal = temp.split_by_weekday(spatio_temporal,
                                                    week_profile,
                                                    start_date,
                                                    end_date)
        spatio_temporal = wemi.transform_wrfchemi_units(spatio_temporal,
                                                        self.pol_ef,
                                                        pm_name)
        speciated_emiss = wemi.speciate_wrfchemi(spatio_temporal,
                                                 self.voc_spc, self.pm_spc,
                                                 cell_area, wrfinput, voc_name,
                                                 pm_name)
        wrfchemi_netcdf = wemi.prepare_wrfchemi_netcdf(speciated_emiss,
                                                       wrfinput,
                                                       start_date)

        if write_netcdf:
            wemi.write_wrfchemi_netcdf(wrfchemi_netcdf, nc_format, path)
        return wrfchemi_netcdf

    def to_cmaq(self, wrfinput: xr.Dataset, griddesc_path: str,
                btrim: int, start_date: str, end_date: str,
                week_profile: list[float] = [1],
                pm_name: str = "PM", voc_name: str = "VOC",
                write_netcdf: bool = False,
                path: str = "../results") -> typing.Dict[str, xr.Dataset]:
        """Create CMAQ emission file.

        Args:
            wrfinput: wrfinput from WRF simulation.
            griddesc_path: Location of GRIDDESC file.
            btrim: BTRIM option in MCIP.
            start_date: Start date of emission files.
            end_date: End date of emission files.
            week_profile: List of seven fraction of each week day.
            pm_name: PM name in pol_ef keys.
            voc_name: VOC name in pol_ef keys.
            write_netcdf: Write the netCDF file.
            path: Location to save CMAQ emission file.

        Returns:
            Keys are simulation days and values the emission file for CMAQ
            for that day.
        """
        cell_area = (wrfinput.DX / 1000) ** 2
        spatio_temporal = self.spatiotemporal_emission(self.pol_ef.keys(),
                                                       cell_area, is_cmaq=True)
        spatio_temporal_units = cmaq.transform_cmaq_units(spatio_temporal,
                                                          self.pol_ef,
                                                          cell_area)
        speciated_emiss = cmaq.speciate_cmaq(spatio_temporal_units,
                                             self.voc_spc, self.pm_spc,
                                             cell_area)

        # TODO: Change it to a function
        for emi in speciated_emiss.data_vars:
            speciated_emiss[emi] = speciated_emiss[emi].astype("float32")

        days_factor = temp.assign_factor_simulation_days(start_date, end_date,
                                                         week_profile,
                                                         is_cmaq=True)
        cmaq_files = {
            day: cmaq.prepare_netcdf_cmaq(speciated_emiss * fact,
                                          day, griddesc_path, btrim,
                                          self.voc_spc, self.pm_spc)
            for day, fact in zip(days_factor.day, days_factor.frac)
        }
        if write_netcdf:
            for cmaq_nc in cmaq_files.values():
                cmaq.save_cmaq_file(cmaq_nc, path)
        return cmaq_files


class PointSources:
    """Point sources.

    A class to read points emission sources in a
    table where columns are longitude, latitude, and
    the total emissions of diferent pollutants in
    kTn (Gg) year^-1

    Attributes
        name : Name of the point emission sources.
        spatial_emission : Spatially distributed emissions in simulation domain.
        pol_emiss : Names of considered pollutants (columns).
        temporal_prof : Temporal profile to temporal emission distribution.
        voc_spc : VOC speciation dict. Keys are VOC species, values are fractions.
        pm_spc : PM speciation dict. Keys are PM species, values are fractions.
    """

    def __init__(self, name: str, point_emiss: xr.Dataset,
                 pol_emiss: dict, temporal_prof: list[float],
                 voc_spc: dict, pm_spc: dict):
        """Create PointSource  object.

        Args:
            name: Name of point sources emissions.
            point_emiss: Points sources in table read with
            pol_emiss: Keys are columns in point_emiss.
                Values are the molecular weight.
            temporal_prof: Hourly fractions to temporally distribute emissions.
            voc_spc: Keys are VOC species.
                Values are fractions from the total VOC.
            pm_spc: Keys are PM species. Values are fractions from the total PM.
        """
        self.name = name
        self.spatial_emission = point_emiss
        self.pol_emiss = pol_emiss
        self.temporal_prof = temporal_prof
        self.voc_spc = voc_spc
        self.pm_spc = pm_spc

    def __str__(self):
        """Print summary of PointSource attributes.

        Returns:
            Print name, number, pollutants,
            and VOC and PM species information
            from EmissionSource.
        """
        source_summary = (
            f"Source name: {self.name}\n"
            f"Pollutants: {list(self.pol_emiss.keys())}\n"
            f"Number VOC species: {len(self.voc_spc.keys())}\n"
            f"Number PM species: {len(self.pm_spc.keys())}\n"
        )
        return source_summary

    def total_emission(self, pol_name: str) -> float:
        """Calculate total emission of a pollutant.

        Args:
            pol_name: Pollutant name to calculate the total emission.

        Returns:
            Total emission of a pollutant in KTn (Gg) year^-1
        """
        if pol_name in self.pol_emiss.keys():
            return self.spatial_emission[pol_name].sum().values
        else:
            print(f"{pol_name} not include in data")

    def report_emissions(self) -> pd.DataFrame:
        """Return the total emission for each pollutant in pol_ef.

        Returns:
            A table with pollutants as index and total emissions
            as columns.
        """
        total_emission = {
            pol: self.total_emission(pol)
            for pol in self.pol_emiss.keys()
        }
        total_emission = pd.DataFrame.from_dict(
            total_emission, orient="index", columns=["total_emiss"]
        )
        return total_emission

    def to_wrfchemi(self, wrfinput: xr.Dataset,
                    start_date: str, end_date: str,
                    week_profile: list[float] = [1],
                    pm_name: str = "PM", voc_name: str = "VOC",
                    write_netcdf: bool = False,
                    nc_format: str = 'NETCDF3_64BIT',
                    path: str = "../results/"
                    ) -> xr.Dataset:
<<<<<<< HEAD
        """Create WRF-Chem emission file.

        Args:
            wrfinput: WRF wrfinput.
            start_date: Start date of emission.
            end_date: End date of emission.
            week_profile: Emission weights of days of week.
            pm_name: PM name in pol_emiss.
            voc_name: VOC name in pol_emiss.
            write_netcdf: Write wrfchemi netCDF.
            path: Location to save wrfchemi files.

        Returns:
=======
        """
        Create WRF-Chem emission file.

        Parameters
        ----------
        wrfinput : xr.Dataset
            WRF wrfinput.
        start_date : str
            Start date of emission.
        end_date : str
            End date of emission.
        week_profile : list[float]
            Emission weights of days of week.
        pm_name : str
            PM name in pol_emiss.
        voc_name : str
            VOC name in pol_emiss.
        write_netcdf : bool
            Write wrfchemi netCDF.
        nc_format : str
            wrfchemi netCDF file format.
        path : str
            Location to save wrfchemi files.

        Returns
        -------
        xr.Dataset
>>>>>>> 26cd4c49
            Emission file in wrfchemi netCDF format.
        """
        cell_area = (wrfinput.DX / 1000) ** 2
        point_gd = em.ktn_year_to_g_day(self.spatial_emission)            # g day^-1
        point_gh = temp.split_by_time_from(point_gd, self.temporal_prof)  # g hr^-1
        point_spc_time = wemi.transform_wrfchemi_units_point(point_gh,
                                                             self.pol_emiss,
                                                             cell_area)
        if len(week_profile) == 7:
            point_spc_time = temp.split_by_weekday(point_spc_time,
                                                   week_profile,
                                                   start_date,
                                                   end_date)
        point_speciated = wemi.speciate_wrfchemi(point_spc_time, self.voc_spc,
                                                 self.pm_spc, cell_area,
                                                 wrfinput)
        wrfchemi_netcdf = wemi.prepare_wrfchemi_netcdf(point_speciated,
                                                       wrfinput, start_date)
        if write_netcdf:
            wemi.write_wrfchemi_netcdf(wrfchemi_netcdf, nc_format, path)
        return wrfchemi_netcdf

    def to_cmaq(self, wrfinput: xr.Dataset, griddesc_path: str,
                btrim: int, start_date: str, end_date: str,
                week_profile: list[float] = [1],
                pm_name: str = "PM", voc_name: str = "VOC",
                write_netcdf: bool = False,
                path: str = "../results") -> typing.Dict[str, xr.Dataset]:
        """Create CMAQ emission file.

        Create and save CMAQ emission file.

        Args:
            wrfinput: WRF wrfinput.
            griddesc_path: Location of GRIDDESC file.
            btrim: BTRIM value in MCIP.
            start_date: Start date of emission.
            end_date: End date of emission.
            week_profile: Emission weights of days of week.
            pm_name: PM name in pol_emiss.
            voc_name: VOC name in pol_emiss.
            write_netcdf: Save CMAQ emission file.
            path: Location to save CMAQ emission file.
        Returns:
            Keys are simulation day.
            Values are Daset in CMAQ emission file netcdf format.
        """
        cell_area = (wrfinput.DX / 1000) ** 2
        point_gd = em.ktn_year_to_g_day(self.spatial_emission)      # g day^-1
        cmaq_temp_prof = cmaq.to_25hr_profile(self.temporal_prof)
        point_time = temp.split_by_time_from(point_gd,              # g hr^-1
                                             cmaq_temp_prof)

        point_time_units = cmaq.transform_cmaq_units_point(point_time,
                                                           self.pol_emiss,
                                                           pm_name)
        speciated_emiss = cmaq.speciate_cmaq(point_time_units,
                                             self.voc_spc, self.pm_spc,
                                             cell_area)
        for emi in speciated_emiss.data_vars:
            speciated_emiss[emi] = speciated_emiss[emi].astype("float32")

        days_factor = temp.assign_factor_simulation_days(start_date, end_date,
                                                         week_profile,
                                                         is_cmaq=True)
        cmaq_files = {
            day: cmaq.prepare_netcdf_cmaq(speciated_emiss * fact,
                                          day, griddesc_path, btrim,
                                          self.voc_spc, self.pm_spc)
            for day, fact in zip(days_factor.day, days_factor.frac)
        }
        if write_netcdf:
            for cmaq_nc in cmaq_files.values():
                cmaq.save_cmaq_file(cmaq_nc, path)
        return cmaq_files


class GroupSources:
    """A class that group EmissionSources and PointSources object.

    Attributes
        sources_list: A list of EmissionSources and PointSources objects.
    """

    def __init__(self, sources_list: list[EmissionSource | PointSources]):
        """Create a GroupSource object.

        Args:
            sources_list: List with EmissionSource and PointSources to group.
        """
        self.sources = {source.name: source for source in sources_list}

    def __str__(self):
        """Print summary of GroupSources attributes.

        Returns:
            Print number and types of Sources.
        """
        type_of_sources = [type(source) for source in self.sources.values()]
        source_summary = (
            f"Number of sources: {len(self.names())}\n"
            f"Type of sources: {set(type_of_sources)}\n"
        )
        return source_summary

    def names(self):
        """Print names of source emission in GroupSources.

        Returns:
            Names of source emissions.
        """
        names = list(self.sources.keys())
        return names

    def report_emissions(self) -> pd.DataFrame:
        """Return the total emission for each pollutant in pol_emiss.

        Returns:
            Table with emission source and pollutant as index.
        """
        total_emissions = {
            src_name: src.report_emissions()
            for src_name, src in self.sources.items()}
        return pd.concat(total_emissions, names=["src", "pol"])

    def to_wrfchemi(self, wrfinput: xr.Dataset,
                    start_date: str, end_date: str,
                    week_profile: list[float] = [1],
                    pm_name: str = "PM", voc_name: str = "VOC",
                    write_netcdf: bool = False,
                    nc_format: str = 'NETCDF3_64BIT',
                    path: str = "../results") -> xr.Dataset:
<<<<<<< HEAD
        """Create WRF-Chem emission file.

        Args:
            wrfinput: WRF-Chem wrfinput.
            start_date: Start date of emission.
            end_date: End date of emission.
            week_profile: Emission weights of days of week.
            pm_name: PM name in emissions.
            voc_name: VOC name in emissions.
            write_netcdf: Save wrfchemi file.
            path: Location to save wrfchemi file.

        Returns:
=======
        """
        Create WRF-Chem emission file.

        Parameters
        ----------
        wrfinput : xr.Dataset
            WRF-Chem wrfinput.
        start_date : str
            Start date of emission.
        end_date : str
            End date of emission.
        week_profile : list[float]
            Emission weights of days of week.
        pm_name : str
            PM name in emissions.
        voc_name : str
            VOC name in emissions.
        write_netcdf : bool
            Save wrfchemi file.
        nc_format : str
            wrfchemi netCDF file format.
        path : str
            Location to save wrfchemi file.

        Returns
        -------
        xr.Dataset
>>>>>>> 26cd4c49
            Emission file in WRF-Chem wrfchemi netCDF format.
        """
        wrfchemis = {source: emiss.to_wrfchemi(wrfinput, start_date, end_date,
                                               week_profile, pm_name,
                                               voc_name, write_netcdf=False)
                     for source, emiss in self.sources.items()}
        wrfchemi = xr.concat(wrfchemis.values(),
                             pd.Index(wrfchemis.keys(), name="source"))
        if write_netcdf:
            wrfchemi = wrfchemi.sum(dim="source", keep_attrs=True)
            wrfchemi["Times"] = xr.DataArray(
                    wemi.create_date_s19(f'{start_date}_00:00:00',
                                     wrfchemi.sizes["Time"]),
                dims=["Time"],
                coords={"Time": wrfchemi.Time.values}
            )
            wemi.write_wrfchemi_netcdf(wrfchemi, nc_format, path=path)
        return wrfchemi

    def to_cmaq(self, wrfinput: xr.Dataset, griddesc_path: str,
                btrim: int, start_date: str, end_date: str,
                week_profile: list[float] = [1],
                pm_name: str = "PM", voc_name: str = "VOC",
                write_netcdf: bool = False,
                path: str = "../results") -> typing.Dict[str, dict]:
        """Create CMAQ emission file.

        Create CMAQ emission file. All EmissionSource and GroupSources
        need to have same speciation.

        Args:
            wrfinput: WRF wrfinput file.
            griddesc_path: Location of GRIDDESC file.
            btrim: BTRIM value in MCIP.
            start_date: Start date of emissions.
            end_date: End date of emissions.
            week_profile: Emission weights of days of week.
            pm_name: PM name in pol_ef or pol_emiss.
            voc_name: VOC name in pol_ef or pol_emiss.
            write_netcdf: Save CMAQ emission file.
            path: Location to save CMAQ emission file.

        Returns::
            Keys are emission days. Values are emission in CMAQ
            emission file netCDF format.
        """
        cmaq_files = {source: emiss.to_cmaq(wrfinput, griddesc_path,
                                            btrim, start_date, end_date,
                                            week_profile, pm_name, voc_name)
                      for source, emiss in self.sources.items()}
        cmaq_source_day = cmaq.merge_cmaq_source_emiss(cmaq_files)
        sum_sources = cmaq.sum_cmaq_sources(cmaq_source_day)
        cmaq_sum_by_day = cmaq.update_tflag_sources(sum_sources)

        if write_netcdf:
            for cmaq_nc in cmaq_sum_by_day.values():
                cmaq.save_cmaq_file(cmaq_nc, path)
        return cmaq_sum_by_day<|MERGE_RESOLUTION|>--- conflicted
+++ resolved
@@ -215,7 +215,6 @@
                     write_netcdf: bool = False,
                     nc_format: str = 'NETCDF3_64BIT',
                     path: str = "../results") -> xr.Dataset:
-<<<<<<< HEAD
         """Create WRF-Chem emission file (wrfchemi).
 
         Args:
@@ -226,38 +225,10 @@
             pm_name: PM name in pol_ef keys.
             voc_name: VOC name in pol_ef keys
             write_netcdf: Write the NetCDF file.
+            nc_format: wrfchemi NetCDF file format.
             path: Location to save wrfchemi.
 
         Returns:
-=======
-        """
-        Create WRF-Chem emission file (wrfchemi).
-
-        Parameters
-        ----------
-        wrfinput : xr.Dataset
-            WRF-Chem wrfinput file.
-        start_date : str
-            Start date of emissions.
-        end_date : str
-            End date of emissions.
-        week_profile : list[float]
-            List of seven fraction of each week day.
-        pm_name : str
-            PM name in pol_ef keys.
-        voc_name : str
-            VOC name in pol_ef keys
-        write_netcdf : bool
-            Write the NetCDF file.
-        nc_format : str
-            wrfchemi netCDF file format.
-        path : str
-            Location to save wrfchemi.
-
-        Returns
-        -------
-        xr.Dataset
->>>>>>> 26cd4c49
             Dataset with wrfchemi netCDF format.
         """
         cell_area = (wrfinput.DX / 1000) ** 2
@@ -429,7 +400,6 @@
                     nc_format: str = 'NETCDF3_64BIT',
                     path: str = "../results/"
                     ) -> xr.Dataset:
-<<<<<<< HEAD
         """Create WRF-Chem emission file.
 
         Args:
@@ -440,38 +410,10 @@
             pm_name: PM name in pol_emiss.
             voc_name: VOC name in pol_emiss.
             write_netcdf: Write wrfchemi netCDF.
+            nc_format: wrfchemi NetCDF file format.
             path: Location to save wrfchemi files.
 
         Returns:
-=======
-        """
-        Create WRF-Chem emission file.
-
-        Parameters
-        ----------
-        wrfinput : xr.Dataset
-            WRF wrfinput.
-        start_date : str
-            Start date of emission.
-        end_date : str
-            End date of emission.
-        week_profile : list[float]
-            Emission weights of days of week.
-        pm_name : str
-            PM name in pol_emiss.
-        voc_name : str
-            VOC name in pol_emiss.
-        write_netcdf : bool
-            Write wrfchemi netCDF.
-        nc_format : str
-            wrfchemi netCDF file format.
-        path : str
-            Location to save wrfchemi files.
-
-        Returns
-        -------
-        xr.Dataset
->>>>>>> 26cd4c49
             Emission file in wrfchemi netCDF format.
         """
         cell_area = (wrfinput.DX / 1000) ** 2
@@ -604,7 +546,6 @@
                     write_netcdf: bool = False,
                     nc_format: str = 'NETCDF3_64BIT',
                     path: str = "../results") -> xr.Dataset:
-<<<<<<< HEAD
         """Create WRF-Chem emission file.
 
         Args:
@@ -615,38 +556,10 @@
             pm_name: PM name in emissions.
             voc_name: VOC name in emissions.
             write_netcdf: Save wrfchemi file.
+            nc_format: wrfchemi NetCDF file.
             path: Location to save wrfchemi file.
 
         Returns:
-=======
-        """
-        Create WRF-Chem emission file.
-
-        Parameters
-        ----------
-        wrfinput : xr.Dataset
-            WRF-Chem wrfinput.
-        start_date : str
-            Start date of emission.
-        end_date : str
-            End date of emission.
-        week_profile : list[float]
-            Emission weights of days of week.
-        pm_name : str
-            PM name in emissions.
-        voc_name : str
-            VOC name in emissions.
-        write_netcdf : bool
-            Save wrfchemi file.
-        nc_format : str
-            wrfchemi netCDF file format.
-        path : str
-            Location to save wrfchemi file.
-
-        Returns
-        -------
-        xr.Dataset
->>>>>>> 26cd4c49
             Emission file in WRF-Chem wrfchemi netCDF format.
         """
         wrfchemis = {source: emiss.to_wrfchemi(wrfinput, start_date, end_date,
